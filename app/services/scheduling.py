"""
Scheduling domain services.
Handles business logic for scheduling entities.
"""

from typing import Optional, List, Dict, Any
from datetime import date, time, timedelta
from sqlalchemy.orm import Session

from app.models.scheduling import (
    Schedule, TimeBlock, Day, DayTimeBlock, Quarter, ClassSchedule
)
from app.schemas.scheduling import (
    ScheduleCreate, ScheduleUpdate, Schedule as ScheduleSchema,
    TimeBlockCreate, TimeBlockUpdate, TimeBlock as TimeBlockSchema,
    Day as DaySchema,
    DayTimeBlockCreate, DayTimeBlock as DayTimeBlockSchema,
    QuarterCreate, QuarterUpdate, Quarter as QuarterSchema,
    ClassScheduleCreate, ClassScheduleUpdate, ClassSchedule as ClassScheduleSchema,
    ClassScheduleDetailed, ScheduleConflict, ScheduleValidation
)
from app.repositories.scheduling import (
    ScheduleRepository, TimeBlockRepository, DayRepository,
    DayTimeBlockRepository, QuarterRepository, ClassScheduleRepository
)
from app.repositories.academic import StudentGroupRepository
from app.repositories.hr import InstructorRepository
from app.repositories.infrastructure import ClassroomRepository
from app.core.exceptions import (
    NotFoundException, ConflictException, BadRequestException,
    ScheduleConflictException, InstructorOverloadException
)
from app.core.pagination import PaginationParams, Page


class SchedulingService:
    """Service for scheduling operations."""
    
    def __init__(self, db: Session):
        self.db = db
        self.schedule_repo = ScheduleRepository(db)
        self.time_block_repo = TimeBlockRepository(db)
        self.day_repo = DayRepository(db)
        self.day_time_block_repo = DayTimeBlockRepository(db)
        self.quarter_repo = QuarterRepository(db)
        self.class_schedule_repo = ClassScheduleRepository(db)
        
        # Related repositories
        self.group_repo = StudentGroupRepository(db)
        self.instructor_repo = InstructorRepository(db)
        self.classroom_repo = ClassroomRepository(db)
    
    # Schedule (Jornada) operations
    def create_schedule(self, schedule_in: ScheduleCreate) -> ScheduleSchema:
        """Create a new schedule."""
        # Check name uniqueness
        existing = self.schedule_repo.get_by_name(schedule_in.name)
        if existing:
            raise ConflictException(
                detail=f"Schedule '{schedule_in.name}' already exists",
                error_code="SCHEDULE_EXISTS"
            )
        
        # Check time validity
        if schedule_in.end_time <= schedule_in.start_time:
            raise BadRequestException(
                detail="End time must be after start time",
                error_code="INVALID_TIME_RANGE"
            )
        
        # Check for overlapping schedules
        overlapping = self.schedule_repo.get_overlapping_schedules(
            schedule_in.start_time,
            schedule_in.end_time
        )
        if overlapping:
            raise ConflictException(
                detail=f"Schedule overlaps with: {', '.join([s.name for s in overlapping])}",
                error_code="SCHEDULE_OVERLAP"
            )
        
        schedule = self.schedule_repo.create(obj_in=schedule_in)
        return ScheduleSchema.model_validate(schedule)
    
    def get_schedule(self, schedule_id: int) -> ScheduleSchema:
        """Get schedule by ID."""
        schedule = self.schedule_repo.get_or_404(schedule_id)
        return ScheduleSchema.model_validate(schedule)
    
    def get_schedules(self, params: PaginationParams) -> Page[ScheduleSchema]:
        """Get paginated list of schedules."""
        page = self.schedule_repo.get_paginated(params)
        page.items = [ScheduleSchema.model_validate(item) for item in page.items]
        return page
    
    def update_schedule(
        self,
        schedule_id: int,
        schedule_in: ScheduleUpdate
    ) -> ScheduleSchema:
        """Update schedule."""
        schedule = self.schedule_repo.get_or_404(schedule_id)
        
        # Check name uniqueness if changed
        if schedule_in.name and schedule_in.name != schedule.name:
            existing = self.schedule_repo.get_by_name(schedule_in.name)
            if existing:
                raise ConflictException(
                    detail=f"Schedule '{schedule_in.name}' already exists",
                    error_code="SCHEDULE_EXISTS"
                )
        
        # Validate times if changed
        update_data = schedule_in.model_dump(exclude_unset=True)
        start_time = update_data.get("start_time", schedule.start_time)
        end_time = update_data.get("end_time", schedule.end_time)
        
        if end_time <= start_time:
            raise BadRequestException(
                detail="End time must be after start time",
                error_code="INVALID_TIME_RANGE"
            )
        
        # Check for overlapping schedules
        if "start_time" in update_data or "end_time" in update_data:
            overlapping = self.schedule_repo.get_overlapping_schedules(
                start_time, end_time, exclude_id=schedule_id
            )
            if overlapping:
                raise ConflictException(
                    detail=f"Schedule overlaps with: {', '.join([s.name for s in overlapping])}",
                    error_code="SCHEDULE_OVERLAP"
                )
        
        schedule = self.schedule_repo.update(db_obj=schedule, obj_in=schedule_in)
        return ScheduleSchema.model_validate(schedule)
    
    def delete_schedule(self, schedule_id: int) -> None:
        """Delete schedule."""
        schedule = self.schedule_repo.get_or_404(schedule_id)
        
        # Check if schedule is in use
        groups_count = self.schedule_repo.get_groups_count(schedule_id)
        if groups_count > 0:
            raise BadRequestException(
                detail=f"Cannot delete schedule. {groups_count} student groups use it",
                error_code="SCHEDULE_IN_USE"
            )
        
        self.schedule_repo.delete(id=schedule_id)
    
    # Time Block operations
    def create_time_block(self, block_in: TimeBlockCreate) -> TimeBlockSchema:
        """Create a new time block."""
        # Check if times already exist
        existing = self.time_block_repo.get_by_times(
            block_in.start_time,
            block_in.end_time
        )
        if existing:
            raise ConflictException(
                detail="Time block with these times already exists",
                error_code="TIME_BLOCK_EXISTS"
            )
        
        # Validate times
        if block_in.end_time <= block_in.start_time:
            raise BadRequestException(
                detail="End time must be after start time",
                error_code="INVALID_TIME_RANGE"
            )
        
        block = self.time_block_repo.create(obj_in=block_in)
        return TimeBlockSchema.model_validate(block)
    
    def get_time_block(self, time_block_id: int) -> TimeBlockSchema:
        """Get time block by ID."""
        block = self.time_block_repo.get_or_404(time_block_id)
        return TimeBlockSchema.model_validate(block)
    
    def get_time_blocks(self, params: PaginationParams) -> Page[TimeBlockSchema]:
        """Get paginated list of time blocks."""
        page = self.time_block_repo.get_paginated(
            params,
            order_by="start_time"
        )
        page.items = [TimeBlockSchema.model_validate(item) for item in page.items]
        return page
    
    def update_time_block(
        self,
        time_block_id: int,
        block_in: TimeBlockUpdate
    ) -> TimeBlockSchema:
        """Update time block."""
        block = self.time_block_repo.get_or_404(time_block_id)
        
        # Check if block is in use
        usage_count = self.time_block_repo.get_day_time_blocks_count(time_block_id)
        if usage_count > 0:
            raise BadRequestException(
                detail="Cannot modify time block that is in use",
                error_code="TIME_BLOCK_IN_USE"
            )
        
        # Validate times if changed
        update_data = block_in.model_dump(exclude_unset=True)
        start_time = update_data.get("start_time", block.start_time)
        end_time = update_data.get("end_time", block.end_time)
        
        if end_time <= start_time:
            raise BadRequestException(
                detail="End time must be after start time",
                error_code="INVALID_TIME_RANGE"
            )
        
        # Check uniqueness if times changed
        if "start_time" in update_data or "end_time" in update_data:
            existing = self.time_block_repo.get_by_times(start_time, end_time)
            if existing and existing.time_block_id != time_block_id:
                raise ConflictException(
                    detail="Time block with these times already exists",
                    error_code="TIME_BLOCK_EXISTS"
                )
        
        block = self.time_block_repo.update(db_obj=block, obj_in=block_in)
        return TimeBlockSchema.model_validate(block)
    
    def delete_time_block(self, time_block_id: int) -> None:
        """Delete time block."""
        block = self.time_block_repo.get_or_404(time_block_id)
        
        # Check if block is in use
        usage_count = self.time_block_repo.get_day_time_blocks_count(time_block_id)
        if usage_count > 0:
            raise BadRequestException(
                detail="Cannot delete time block that is in use",
                error_code="TIME_BLOCK_IN_USE"
            )
        
        self.time_block_repo.delete(id=time_block_id)
    
    # Day operations
    def get_days(self) -> List[DaySchema]:
        """Get all days of the week."""
        days = self.day_repo.get_all_ordered()
        return [DaySchema.model_validate(day) for day in days]
    
    # Day-Time Block operations
    def create_day_time_block(self, dtb_in: DayTimeBlockCreate) -> DayTimeBlockSchema:
        """Create day-time block association."""
        # Validate day and time block exist
        self.day_repo.get_or_404(dtb_in.day_id)
        self.time_block_repo.get_or_404(dtb_in.time_block_id)
        
        # Check if association already exists
        existing = self.day_time_block_repo.get_by_day_and_block(
            dtb_in.day_id,
            dtb_in.time_block_id
        )
        if existing:
            raise ConflictException(
                detail="This day-time block combination already exists",
                error_code="DAY_TIME_BLOCK_EXISTS"
            )
        
        dtb = self.day_time_block_repo.create(obj_in=dtb_in)
        dtb = self.day_time_block_repo.get_with_relations(dtb.day_time_block_id)
        return DayTimeBlockSchema.model_validate(dtb)
    
    def get_day_time_blocks(self, params: PaginationParams) -> Page[DayTimeBlockSchema]:
        """Get paginated list of day-time blocks."""
        page = self.day_time_block_repo.get_paginated(params)
        page.items = [DayTimeBlockSchema.model_validate(item) for item in page.items]
        return page
    
    def delete_day_time_block(self, day_time_block_id: int) -> None:
        """Delete day-time block."""
        dtb = self.day_time_block_repo.get_or_404(day_time_block_id)
        
        # Check if in use
        schedules_count = self.day_time_block_repo.get_schedules_count(day_time_block_id)
        if schedules_count > 0:
            raise BadRequestException(
                detail=f"Cannot delete. {schedules_count} schedules use this time slot",
                error_code="DAY_TIME_BLOCK_IN_USE"
            )
        
        self.day_time_block_repo.delete(id=day_time_block_id)
    
    # Quarter operations
    def create_quarter(self, quarter_in: QuarterCreate) -> QuarterSchema:
        """Create a new quarter."""
        # Check date validity
        if quarter_in.end_date <= quarter_in.start_date:
            raise BadRequestException(
                detail="End date must be after start date",
                error_code="INVALID_DATE_RANGE"
            )
        
        # Check if dates already exist
        existing = self.quarter_repo.get_by_dates(
            quarter_in.start_date,
            quarter_in.end_date
        )
        if existing:
            raise ConflictException(
                detail="Quarter with these dates already exists",
                error_code="QUARTER_EXISTS"
            )
        
        # Check for overlapping quarters
        overlapping = self.quarter_repo.get_overlapping_quarters(
            quarter_in.start_date,
            quarter_in.end_date
        )
        if overlapping:
            raise ConflictException(
                detail=f"Quarter overlaps with: {', '.join([q.name for q in overlapping])}",
                error_code="QUARTER_OVERLAP"
            )
        
        quarter = self.quarter_repo.create(obj_in=quarter_in)
        return QuarterSchema.model_validate(quarter)
    
    def get_quarter(self, quarter_id: int) -> QuarterSchema:
        """Get quarter by ID."""
        quarter = self.quarter_repo.get_or_404(quarter_id)
        return QuarterSchema.model_validate(quarter)
    
    def get_quarters(self, params: PaginationParams) -> Page[QuarterSchema]:
        """Get paginated list of quarters."""
        page = self.quarter_repo.get_paginated(
            params,
            order_by="start_date",
            order_desc=True
        )
        page.items = [QuarterSchema.model_validate(item) for item in page.items]
        return page
    
    def get_current_quarter(self) -> Optional[QuarterSchema]:
        """Get the current active quarter."""
        quarter = self.quarter_repo.get_current_quarter()
        return QuarterSchema.model_validate(quarter) if quarter else None
    
    def update_quarter(
        self,
        quarter_id: int,
        quarter_in: QuarterUpdate
    ) -> QuarterSchema:
        """Update quarter."""
        quarter = self.quarter_repo.get_or_404(quarter_id)
        
        # Validate dates if changed
        update_data = quarter_in.model_dump(exclude_unset=True)
        start_date = update_data.get("start_date", quarter.start_date)
        end_date = update_data.get("end_date", quarter.end_date)
        
        if end_date <= start_date:
            raise BadRequestException(
                detail="End date must be after start date",
                error_code="INVALID_DATE_RANGE"
            )
        
        # Check for overlapping quarters
        if "start_date" in update_data or "end_date" in update_data:
            overlapping = self.quarter_repo.get_overlapping_quarters(
                start_date, end_date, exclude_id=quarter_id
            )
            if overlapping:
                raise ConflictException(
                    detail=f"Quarter overlaps with: {', '.join([q.name for q in overlapping])}",
                    error_code="QUARTER_OVERLAP"
                )
        
        quarter = self.quarter_repo.update(db_obj=quarter, obj_in=quarter_in)
        return QuarterSchema.model_validate(quarter)
    
    def delete_quarter(self, quarter_id: int) -> None:
        """Delete quarter."""
        quarter = self.quarter_repo.get_or_404(quarter_id)
        
        # Check if quarter has schedules
        schedules_count = self.quarter_repo.get_schedules_count(quarter_id)
        if schedules_count > 0:
            raise BadRequestException(
                detail=f"Cannot delete quarter. {schedules_count} schedules exist",
                error_code="QUARTER_HAS_SCHEDULES"
            )
        
        self.quarter_repo.delete(id=quarter_id)
    
    # Class Schedule operations
    def validate_schedule(self, schedule_in: ClassScheduleCreate) -> ScheduleValidation:
        """Validate a class schedule for conflicts."""
        conflicts = []
        warnings = []
        
        # Check instructor conflict
        instructor_conflict = self.class_schedule_repo.check_instructor_conflict(
            schedule_in.instructor_id,
            schedule_in.day_time_block_id,
            schedule_in.quarter_id
        )
        if instructor_conflict:
            instructor = self.instructor_repo.get(schedule_in.instructor_id)
            conflicts.append(ScheduleConflict(
                conflict_type="instructor",
                resource_id=schedule_in.instructor_id,
                resource_name=instructor.full_name if instructor else "Unknown",
                existing_schedule_id=instructor_conflict.class_schedule_id,
                existing_subject=instructor_conflict.subject,
                day=instructor_conflict.day_time_block.day.name,
                time_block=f"{instructor_conflict.day_time_block.time_block.start_time}-{instructor_conflict.day_time_block.time_block.end_time}"
            ))
        
        # Check classroom conflict
        classroom_conflict = self.class_schedule_repo.check_classroom_conflict(
            schedule_in.classroom_id,
            schedule_in.day_time_block_id,
            schedule_in.quarter_id
        )
        if classroom_conflict:
            classroom = self.classroom_repo.get(schedule_in.classroom_id)
            conflicts.append(ScheduleConflict(
                conflict_type="classroom",
                resource_id=schedule_in.classroom_id,
                resource_name=f"Room {classroom.room_number}" if classroom else "Unknown",
                existing_schedule_id=classroom_conflict.class_schedule_id,
                existing_subject=classroom_conflict.subject,
                day=classroom_conflict.day_time_block.day.name,
                time_block=f"{classroom_conflict.day_time_block.time_block.start_time}-{classroom_conflict.day_time_block.time_block.end_time}"
            ))
        
        # Check group conflict
        group_conflict = self.class_schedule_repo.check_group_conflict(
            schedule_in.group_id,
            schedule_in.day_time_block_id,
            schedule_in.quarter_id
        )
        if group_conflict:
            group = self.group_repo.get(schedule_in.group_id)
            conflicts.append(ScheduleConflict(
                conflict_type="group",
                resource_id=schedule_in.group_id,
                resource_name=f"Group {group.group_number}" if group else "Unknown",
                existing_schedule_id=group_conflict.class_schedule_id,
                existing_subject=group_conflict.subject,
                day=group_conflict.day_time_block.day.name,
                time_block=f"{group_conflict.day_time_block.time_block.start_time}-{group_conflict.day_time_block.time_block.end_time}"
            ))
        
        # Check instructor workload
        instructor = self.instructor_repo.get(schedule_in.instructor_id)
        if instructor and instructor.contract and instructor.contract.hour_limit:
            dtb = self.day_time_block_repo.get_with_relations(schedule_in.day_time_block_id)
            if dtb:
                hours_to_add = dtb.time_block.duration_minutes / 60
                total_hours = float(instructor.hour_count) + hours_to_add
                
                if total_hours > instructor.contract.hour_limit:
                    warnings.append(
                        f"Instructor {instructor.full_name} will exceed hour limit "
                        f"({total_hours:.1f}/{instructor.contract.hour_limit} hours)"
                    )
        
        # Check classroom capacity
        classroom = self.classroom_repo.get(schedule_in.classroom_id)
        group = self.group_repo.get(schedule_in.group_id)
        if classroom and group and classroom.capacity < group.capacity:
            warnings.append(
                f"Classroom capacity ({classroom.capacity}) is less than "
                f"group size ({group.capacity})"
            )
        
        return ScheduleValidation(
            is_valid=len(conflicts) == 0,
            conflicts=conflicts,
            warnings=warnings
        )
    
    def create_class_schedule(self, schedule_in: ClassScheduleCreate) -> ClassScheduleDetailed:
        """Create a new class schedule."""
        # Validate all foreign keys
        self.quarter_repo.get_or_404(schedule_in.quarter_id)
        self.day_time_block_repo.get_or_404(schedule_in.day_time_block_id)
        self.group_repo.get_or_404(schedule_in.group_id)
        self.instructor_repo.get_or_404(schedule_in.instructor_id)
        self.classroom_repo.get_or_404(schedule_in.classroom_id)
        
        # Validate for conflicts
        validation = self.validate_schedule(schedule_in)
        if not validation.is_valid:
            conflict = validation.conflicts[0]
            raise ScheduleConflictException(
                detail=f"{conflict.conflict_type.title()} conflict: {conflict.resource_name} "
                       f"already has '{conflict.existing_subject}' at this time",
                conflict_type=conflict.conflict_type
            )
        
<<<<<<< HEAD
        instructor = self.instructor_repo.get(schedule_in.instructor_id)
        if instructor and instructor.contract and instructor.contract.hour_limit:
                dtb = self.day_time_block_repo.get_with_relations(schedule_in.day_time_block_id)
                if dtb:
                    hours_to_add = dtb.time_block.duration_minutes / 60
                    total_hours = float(instructor.hour_count) + hours_to_add
                    
                    if total_hours > instructor.contract.hour_limit:
                        raise InstructorOverloadException(
                            instructor_name=instructor.full_name,
                            current_hours=float(instructor.hour_count),
                            limit=instructor.contract.hour_limit
                        )

=======
        # Validar que el instructor no exceda su límite de horas
        instructor = self.instructor_repo.get(schedule_in.instructor_id)
        if instructor and instructor.contract and instructor.contract.hour_limit:
            dtb = self.day_time_block_repo.get_with_relations(schedule_in.day_time_block_id)
            if dtb:
                hours_to_add = dtb.time_block.duration_minutes / 60
                total_hours = float(instructor.hour_count) + hours_to_add
                
                if total_hours > instructor.contract.hour_limit:
                    raise InstructorOverloadException(
                        instructor_name=instructor.full_name,
                        current_hours=float(instructor.hour_count),
                        limit=instructor.contract.hour_limit
                    )
        
>>>>>>> 3b1e8e8f
        # Create schedule
        schedule = self.class_schedule_repo.create(obj_in=schedule_in)
        
        # The database trigger will handle updating instructor hours
        
        # Get with relations and return
        schedule = self.class_schedule_repo.get_with_relations(schedule.class_schedule_id)
        return ClassScheduleDetailed.model_validate(schedule)
    

    def create_class_schedule(self, schedule_in: ClassScheduleCreate) -> ClassScheduleDetailed:
        """Create a new class schedule."""
        # Validate all foreign keys
        self.quarter_repo.get_or_404(schedule_in.quarter_id)
        self.day_time_block_repo.get_or_404(schedule_in.day_time_block_id)
        self.group_repo.get_or_404(schedule_in.group_id)
        self.instructor_repo.get_or_404(schedule_in.instructor_id)
        self.classroom_repo.get_or_404(schedule_in.classroom_id)

        # Validate for conflicts
        validation = self.validate_schedule(schedule_in)
        if not validation.is_valid:
            conflict = validation.conflicts[0]
            raise ScheduleConflictException(
                detail=f"{conflict.conflict_type.title()} conflict: {conflict.resource_name} "
                       f"already has '{conflict.existing_subject}' at this time",
                conflict_type=conflict.conflict_type
            )

        # Create schedule
        schedule = self.class_schedule_repo.create(obj_in=schedule_in)

        # The database trigger will handle updating instructor hours

        # Get with relations and return
        schedule = self.class_schedule_repo.get_with_relations(schedule.class_schedule_id)
        return ClassScheduleDetailed.model_validate(schedule)

    def get_class_schedule(self, class_schedule_id: int) -> ClassScheduleDetailed:
        """Get class schedule by ID."""
        schedule = self.class_schedule_repo.get_with_relations(class_schedule_id)
        if not schedule:
            raise NotFoundException(f"Class schedule with id {class_schedule_id} not found")
        return ClassScheduleDetailed.model_validate(schedule)
    
    def get_class_schedules(
        self,
        params: PaginationParams,
        subject: Optional[str] = None,
        instructor_id: Optional[int] = None,
        group_id: Optional[int] = None,
        classroom_id: Optional[int] = None,
        quarter_id: Optional[int] = None,
        day_id: Optional[int] = None
    ) -> Page[ClassScheduleDetailed]:
        """Get paginated list of class schedules."""
        page = self.class_schedule_repo.search_schedules(
            params, subject, instructor_id, group_id,
            classroom_id, quarter_id, day_id
        )
        page.items = [ClassScheduleDetailed.model_validate(item) for item in page.items]
        return page
    
    def update_class_schedule(
        self,
        class_schedule_id: int,
        schedule_in: ClassScheduleUpdate
    ) -> ClassScheduleDetailed:
        """Update class schedule."""
        schedule = self.class_schedule_repo.get_or_404(class_schedule_id)
        
        # If critical fields are changing, validate for conflicts
        if any([
            schedule_in.instructor_id is not None,
            schedule_in.classroom_id is not None,
            schedule_in.group_id is not None,
            schedule_in.day_time_block_id is not None,
            schedule_in.quarter_id is not None
        ]):
            # Create a validation object with current + new values
            validation_data = ClassScheduleCreate(
                subject=schedule_in.subject or schedule.subject,
                quarter_id=schedule_in.quarter_id or schedule.quarter_id,
                day_time_block_id=schedule_in.day_time_block_id or schedule.day_time_block_id,
                group_id=schedule_in.group_id or schedule.group_id,
                instructor_id=schedule_in.instructor_id or schedule.instructor_id,
                classroom_id=schedule_in.classroom_id or schedule.classroom_id
            )
            
            # Check conflicts excluding current schedule
            validation = self.validate_schedule(validation_data)
            
            # Filter out conflicts from the current schedule
            validation.conflicts = [
                c for c in validation.conflicts 
                if c.existing_schedule_id != class_schedule_id
            ]
            
            if validation.conflicts:
                conflict = validation.conflicts[0]
                raise ScheduleConflictException(
                    detail=f"{conflict.conflict_type.title()} conflict: {conflict.resource_name} "
                           f"already has '{conflict.existing_subject}' at this time",
                    conflict_type=conflict.conflict_type
                )
        
        # Update schedule
        schedule = self.class_schedule_repo.update(db_obj=schedule, obj_in=schedule_in)
        
        # The database trigger will handle updating instructor hours
        
        # Get with relations and return
        schedule = self.class_schedule_repo.get_with_relations(class_schedule_id)
        return ClassScheduleDetailed.model_validate(schedule)
    
    def delete_class_schedule(self, class_schedule_id: int) -> None:
        """Delete class schedule."""
        # The database trigger will handle updating instructor hours
        self.class_schedule_repo.delete(id=class_schedule_id)
    
    # Schedule queries
    def get_instructor_schedule(
        self,
        instructor_id: int,
        quarter_id: int
    ) -> List[ClassScheduleDetailed]:
        """Get all schedules for an instructor in a quarter."""
        self.instructor_repo.get_or_404(instructor_id)
        self.quarter_repo.get_or_404(quarter_id)
        
        schedules = self.class_schedule_repo.get_instructor_schedule(
            instructor_id, quarter_id
        )
        return [ClassScheduleDetailed.model_validate(s) for s in schedules]
    
    def get_classroom_schedule(
        self,
        classroom_id: int,
        quarter_id: int
    ) -> List[ClassScheduleDetailed]:
        """Get all schedules for a classroom in a quarter."""
        self.classroom_repo.get_or_404(classroom_id)
        self.quarter_repo.get_or_404(quarter_id)
        
        schedules = self.class_schedule_repo.get_classroom_schedule(
            classroom_id, quarter_id
        )
        return [ClassScheduleDetailed.model_validate(s) for s in schedules]
    
    def get_group_schedule(
        self,
        group_id: int,
        quarter_id: int
    ) -> List[ClassScheduleDetailed]:
        """Get all schedules for a student group in a quarter."""
        self.group_repo.get_or_404(group_id)
        self.quarter_repo.get_or_404(quarter_id)
        
        schedules = self.class_schedule_repo.get_group_schedule(
            group_id, quarter_id
        )
        return [ClassScheduleDetailed.model_validate(s) for s in schedules]<|MERGE_RESOLUTION|>--- conflicted
+++ resolved
@@ -498,7 +498,6 @@
                 conflict_type=conflict.conflict_type
             )
         
-<<<<<<< HEAD
         instructor = self.instructor_repo.get(schedule_in.instructor_id)
         if instructor and instructor.contract and instructor.contract.hour_limit:
                 dtb = self.day_time_block_repo.get_with_relations(schedule_in.day_time_block_id)
@@ -512,52 +511,6 @@
                             current_hours=float(instructor.hour_count),
                             limit=instructor.contract.hour_limit
                         )
-
-=======
-        # Validar que el instructor no exceda su límite de horas
-        instructor = self.instructor_repo.get(schedule_in.instructor_id)
-        if instructor and instructor.contract and instructor.contract.hour_limit:
-            dtb = self.day_time_block_repo.get_with_relations(schedule_in.day_time_block_id)
-            if dtb:
-                hours_to_add = dtb.time_block.duration_minutes / 60
-                total_hours = float(instructor.hour_count) + hours_to_add
-                
-                if total_hours > instructor.contract.hour_limit:
-                    raise InstructorOverloadException(
-                        instructor_name=instructor.full_name,
-                        current_hours=float(instructor.hour_count),
-                        limit=instructor.contract.hour_limit
-                    )
-        
->>>>>>> 3b1e8e8f
-        # Create schedule
-        schedule = self.class_schedule_repo.create(obj_in=schedule_in)
-        
-        # The database trigger will handle updating instructor hours
-        
-        # Get with relations and return
-        schedule = self.class_schedule_repo.get_with_relations(schedule.class_schedule_id)
-        return ClassScheduleDetailed.model_validate(schedule)
-    
-
-    def create_class_schedule(self, schedule_in: ClassScheduleCreate) -> ClassScheduleDetailed:
-        """Create a new class schedule."""
-        # Validate all foreign keys
-        self.quarter_repo.get_or_404(schedule_in.quarter_id)
-        self.day_time_block_repo.get_or_404(schedule_in.day_time_block_id)
-        self.group_repo.get_or_404(schedule_in.group_id)
-        self.instructor_repo.get_or_404(schedule_in.instructor_id)
-        self.classroom_repo.get_or_404(schedule_in.classroom_id)
-
-        # Validate for conflicts
-        validation = self.validate_schedule(schedule_in)
-        if not validation.is_valid:
-            conflict = validation.conflicts[0]
-            raise ScheduleConflictException(
-                detail=f"{conflict.conflict_type.title()} conflict: {conflict.resource_name} "
-                       f"already has '{conflict.existing_subject}' at this time",
-                conflict_type=conflict.conflict_type
-            )
 
         # Create schedule
         schedule = self.class_schedule_repo.create(obj_in=schedule_in)
